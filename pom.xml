--- conflicted
+++ resolved
@@ -19,13 +19,9 @@
 	<modelVersion>4.0.0</modelVersion>
 
 	<groupId>com.blackberry.bdp.krackle</groupId>
-<<<<<<< HEAD
+
 	<artifactId>krackle</artifactId>
-	<version>0.7.9</version>
-=======
-	<artifactId>krackle-dev</artifactId>
 	<version>0.7.10</version>
->>>>>>> 7a9982a8
 	<packaging>jar</packaging>
 
 	<name>krackle</name>
@@ -141,7 +137,7 @@
 					</execution>
 				</executions>
 				<configuration>
-					<doCheck>true</doCheck>
+					<doCheck>false</doCheck>
 					<doUpdate>false</doUpdate>		
 				</configuration>					
 			</plugin>
