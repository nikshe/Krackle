<<<<<<< HEAD
Changes in Krackle 0.7.9
  -Adds the option for no rotation, sequential rotation or random rotation through partitions.
  -Changes how the transit time to kafka is calculated - now uses System.currentTimeMillis instead of nano second resolution.
=======
Changes in Krackle 0.7.10

- Sets the keep alive flag on the consumer's broker socket to true


Changes in Krackle 0.7.9

- Adds the option for no rotation, sequential rotation or random rotation through partitions.
- Changes how the transit time to kafka is calculated - now uses System.currentTimeMillis instead of nano second resolution.

>>>>>>> 7a9982a8
Changes in Krackle 0.7.8

- Fixes partition rotation.  Quick rotate is no longer a supported configuration item.  Instead all topic meta data refreshes will rotate partitions and if quicker rotation is required than topic.metadata.refresh.interval.ms can be configured accordingly.  Regular topic specific overrides are possible as well for topics that require faster rotaiton.
- Fixes permission issues in the RPM creation with directories being created as 644 and not 755

Changes in Krackle 0.7.7:

- Adds a new BrokerUnavailableException exception
- Adds a new configuration parameter: socket.timeout.seconds (defaults to 30s)
- Adds a new attribute to Consumer: private Broker broker to identify the current broker
- Adds a new method to Broker: getNiceDescription()
- All attempts to create open socket connection to a broker now set a timeout
- All SocketTimeoutException now log the error and call connectToBroker()
- connectToBroker() now attempts a max number of connections before throwing a BrokerUnavailableException<|MERGE_RESOLUTION|>--- conflicted
+++ resolved
@@ -1,19 +1,12 @@
-<<<<<<< HEAD
-Changes in Krackle 0.7.9
-  -Adds the option for no rotation, sequential rotation or random rotation through partitions.
-  -Changes how the transit time to kafka is calculated - now uses System.currentTimeMillis instead of nano second resolution.
-=======
 Changes in Krackle 0.7.10
 
 - Sets the keep alive flag on the consumer's broker socket to true
-
 
 Changes in Krackle 0.7.9
 
 - Adds the option for no rotation, sequential rotation or random rotation through partitions.
 - Changes how the transit time to kafka is calculated - now uses System.currentTimeMillis instead of nano second resolution.
 
->>>>>>> 7a9982a8
 Changes in Krackle 0.7.8
 
 - Fixes partition rotation.  Quick rotate is no longer a supported configuration item.  Instead all topic meta data refreshes will rotate partitions and if quicker rotation is required than topic.metadata.refresh.interval.ms can be configured accordingly.  Regular topic specific overrides are possible as well for topics that require faster rotaiton.
