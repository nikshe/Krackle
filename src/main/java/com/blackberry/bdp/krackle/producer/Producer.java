/**
 * Copyright 2014 BlackBerry, Limited.
 *
 * Licensed under the Apache License, Version 2.0 (the "License"); you may not use this file except in compliance with the License. You may obtain a copy of the License at
 *
 * http://www.apache.org/licenses/LICENSE-2.0
 *
 * Unless required by applicable law or agreed to in writing, software distributed under the License is distributed on an "AS IS" BASIS, WITHOUT WARRANTIES OR CONDITIONS OF ANY KIND, either express or implied. See the License for the specific language governing permissions and limitations under the License.
 */
package com.blackberry.bdp.krackle.producer;

import java.io.IOException;
import java.io.InputStream;
import java.io.OutputStream;
import java.net.Socket;
import java.net.UnknownHostException;
import java.nio.ByteBuffer;
import java.nio.charset.Charset;
import java.util.ArrayList;
import java.util.Random;
import java.util.concurrent.ArrayBlockingQueue;
import java.util.concurrent.BlockingQueue;
import java.util.concurrent.Executors;
import java.util.concurrent.ScheduledExecutorService;
import java.util.concurrent.TimeUnit;
import java.util.zip.CRC32;

import org.slf4j.Logger;
import org.slf4j.LoggerFactory;

import com.blackberry.bdp.krackle.Constants;
import com.blackberry.bdp.krackle.KafkaError;
import com.blackberry.bdp.common.jmx.MetricRegistrySingleton;
import com.blackberry.bdp.krackle.exceptions.AuthenticationException;
import com.blackberry.bdp.krackle.compression.Compressor;
import com.blackberry.bdp.krackle.compression.GzipCompressor;
import com.blackberry.bdp.krackle.compression.SnappyCompressor;
import com.blackberry.bdp.krackle.meta.Broker;
import com.blackberry.bdp.krackle.meta.MetaData;
import com.blackberry.bdp.krackle.meta.Topic;
import com.codahale.metrics.Gauge;
import com.codahale.metrics.Meter;
import com.codahale.metrics.Metric;
import com.codahale.metrics.MetricFilter;
import com.codahale.metrics.MetricRegistry;
import java.net.InetSocketAddress;

/**
 * An implementation of the Kafka 0.8 producer.
 *
 * This class acts as a producer of data to a cluster of Kafka brokers. Each instance only sends data for a single topic, using a single key. If you need to write to more topics (or using different keys), then instantiate more instances.
 *
 * This producer is asynchonous only. There is no synchronous mode.
 *
 * This class was designed to be very light weight. The standard Java client creates a lot of objects, and therefore causes a lot of garbage collection that leads to a major slowdown in performance. This client creates ver few new objects during steady state running, and so avoids most garbage collection overhead.
 */
public class Producer {

	private static final Logger LOG = LoggerFactory.getLogger(Producer.class);
	private static final Charset UTF8 = Charset.forName("UTF-8");

	private final ProducerConfiguration conf;

	private final String clientIdString;
	private final byte[] clientIdBytes;
	private final short clientIdLength;

	private final String keyString;
	private int partitionModifier;
	private final byte[] keyBytes;
	private final int keyLength;

	private String topicString;
	private final byte[] topicBytes;
	private final short topicLength;

	// Various configs
	private short requiredAcks;
	private int brokerTimeout;
	private final int maxRetries;
	private final int startingRetryBackoffMs;
	private final int retryBackoffExponent;
	private int compressionLevel;

	private long topicMetadataRefreshIntervalMs;
	private long queueBufferingMaxMs;

	// Store the uncompressed message set that we will be compressing later.
	private int numBuffers;
	private BlockingQueue<MessageSetBuffer> freeBuffers = null;
	private static final Object sharedBufferLock = new Object();
	private static BlockingQueue<MessageSetBuffer> sharedBuffers = null;

	private BlockingQueue<MessageSetBuffer> buffersToSend;

	// Store the compressed message + headers.
	// Generally, this needs to be bigger than the messageSetBufferSize
	// for uncompressed messages (size + key length + topic length + 34?)
	// For compressed messages, this shouldn't need to be bigger.
	private int sendBufferSize;

	// We could be using crc in 2 separate blocks, which could cause corruption
	// with one instance.
	private final CRC32 crcSend = new CRC32();

	private Sender sender = null;
	private ArrayList<Thread> senderThreads = new ArrayList<>();
	private final ArrayList<Sender> senders = new ArrayList<>();

	private boolean closed = false;

	private final ScheduledExecutorService scheduledExecutor = Executors.newSingleThreadScheduledExecutor();

	private final MetricRegistry metrics;
	private Meter mReceived = null;
	private Meter mReceivedTotal = null;
	private Meter mSent = null;
	private Meter mSentTotal = null;
	private Meter mDroppedQueueFull = null;
	private Meter mDroppedQueueFullTotal = null;
	private Meter mDroppedSendFail = null;
	private Meter mDroppedSendFailTotal = null;

	private String freeBufferGaugeName;

	/**
	 * Create a new producer using a given instance of MetricRegistry instead of the default singleton.
	 *
	 * @param conf ProducerConfiguration to use
	 * @param clientId client id to send to the brokers
	 * @param topic topic to produce on
	 * @param key key to use for partitioning
	 * @param metrics MetricRegistry instance to use for metrics.
	 * @throws Exception
	 */
	public Producer(ProducerConfiguration conf, String clientId, String topic, String key, MetricRegistry metrics) throws Exception {
		LOG.info("Creating new producer for topic {}, key {}", topic, key);

		this.conf = conf;

		this.topicString = topic;
		this.topicBytes = topic.getBytes(UTF8);
		this.topicLength = (short) topicBytes.length;

		this.clientIdString = clientId;
		this.clientIdBytes = clientId.getBytes(UTF8);
		this.clientIdLength = (short) clientId.length();

		this.keyString = key;
		this.keyBytes = key.getBytes(UTF8);
		this.keyLength = keyBytes.length;

		this.partitionModifier = 0;

		startingRetryBackoffMs = conf.getRetryBackoffMs();
		maxRetries = conf.getMessageSendMaxRetries();
		retryBackoffExponent = conf.getRetryBackoffExponent();

		if (metrics == null) {
			this.metrics = MetricRegistrySingleton.getInstance().getMetricsRegistry();
			MetricRegistrySingleton.getInstance().enableJmx();
			MetricRegistrySingleton.getInstance().enableConsole();
		} else {
			this.metrics = metrics;
		}

		initializeMetrics();
		configure();

		// Start a periodic sender to ensure that things get sent from time to time.
		scheduledExecutor.scheduleWithFixedDelay(new Runnable() {
			@Override
			public void run() {
				try {
					send(null, 0, 0);
				} catch (Exception e) {
					// That's fine.
				}
			}

		}, queueBufferingMaxMs, queueBufferingMaxMs, TimeUnit.MILLISECONDS);

		// Create the sender objects and threads
		for (int i = 0; i < conf.getSenderThreads(); i++) {
			sender = new Sender();
			Thread senderThread = new Thread(sender);
			senderThread.setDaemon(false);
			LOG.debug("[{}] Creating Sender Thread-{} ({})", topicString, i, senderThread.toString());
			senderThread.setName("Sender-Thread-" + i + "-" + senderThread.getId());
			senderThread.start();
			senderThreads.add(senderThread);
			senders.add(sender);
		}

		// Ensure that if the sender thread ever dies, it is restarted.
		scheduledExecutor.scheduleWithFixedDelay(new Runnable() {
			@Override
			public void run() {

				ArrayList<Thread> toRemove = new ArrayList<>();
				ArrayList<Thread> toAdd = new ArrayList<>();

				for (Thread senderThread : senderThreads) {
					if (senderThread == null || senderThread.isAlive() == false) {
						toRemove.add(senderThread);
						LOG.error("[{}] Sender thread is dead! Restarting it.", topicString);
						senderThread = new Thread(sender);
						senderThread.setDaemon(false);
						senderThread.setName("Sender-Thread");
						senderThread.start();
						toAdd.add(senderThread);
					}
				}

				for (Thread removeThread : toRemove) {
					senderThreads.remove(removeThread);
				}
				for (Thread addThread : toAdd) {
					senderThreads.add(addThread);
				}
			}

		}, 1, 1, TimeUnit.MINUTES);
	}

	private void initializeMetrics() {
		String name = topicString;

		mReceived = this.metrics.meter("krackle:producer:topics:" + name + ":messages received");
		mReceivedTotal = this.metrics.meter("krackle:producer:total:messages received");

		mSent = this.metrics.meter("krackle:producer:topics:" + name + ":messages sent");
		mSentTotal = this.metrics.meter("krackle:producer:total:messages sent");

		mDroppedQueueFull = this.metrics.meter("krackle:producer:topics:" + name + ":messages dropped (queue full)");
		mDroppedQueueFullTotal = this.metrics.meter("krackle:producer:total:messages dropped (queue full)");

		mDroppedSendFail = this.metrics.meter("krackle:producer:topics:" + name + ":messages dropped (send failure)");
		mDroppedSendFailTotal = this.metrics.meter("krackle:producer:total:messages dropped (send failure)");
	}

	private void configure() throws Exception {
		requiredAcks = conf.getRequestRequiredAcks();
		brokerTimeout = conf.getRequestTimeoutMs();
		sendBufferSize = conf.getSendBufferSize();
		topicMetadataRefreshIntervalMs = conf.getTopicMetadataRefreshIntervalMs();
		queueBufferingMaxMs = conf.getQueueBufferingMaxMs();

		int messageBufferSize = conf.getMessageBufferSize();
		numBuffers = conf.getNumBuffers();

		// Check to see if we're using a shared buffer, or dedicated buffers.
		if (conf.isUseSharedBuffers()) {
			synchronized (sharedBufferLock) {
				if (sharedBuffers == null) {
					sharedBuffers = new ArrayBlockingQueue<>(numBuffers);

					for (int i = 0; i < numBuffers; i++) {
						sharedBuffers.add(new MessageSetBuffer(this, messageBufferSize));
					}

					MetricRegistrySingleton
						 .getInstance()
						 .getMetricsRegistry()
						 .register("krackle:producer:shared free buffers",
							  new Gauge<Integer>() {
								  @Override
								  public Integer getValue() {
									  return sharedBuffers.size();
								  }

							  });
				}
			}
			freeBuffers = sharedBuffers;
		} else {
			freeBuffers = new ArrayBlockingQueue<>(numBuffers);

			for (int i = 0; i < numBuffers; i++) {
				freeBuffers.add(new MessageSetBuffer(this, messageBufferSize));
			}

			freeBufferGaugeName = "krackle:producer:topics:" + topicString + ":free buffers";

			if (MetricRegistrySingleton.getInstance().getMetricsRegistry()
				 .getGauges(new MetricFilter() {
					 @Override
					 public boolean matches(String s, Metric m) {
						 return s.equals(freeBufferGaugeName);
					 }

				 }).size() > 0) {
				LOG.warn("Gauge already exists for '{}'", freeBufferGaugeName);
			} else {
				MetricRegistrySingleton.getInstance().getMetricsRegistry()
					 .register(freeBufferGaugeName, new Gauge<Integer>() {
						 @Override
						 public Integer getValue() {
							 return freeBuffers.size();
						 }

					 });
			}
		}

		buffersToSend = new ArrayBlockingQueue<>(numBuffers);

	}

	private int crcPos;

	private MessageSetBuffer activeMessageSetBuffer = null;
	private ByteBuffer activeByteBuffer;

	/**
	 * Add a message to the send queue
	 *
	 * Takes bytes from buffer from start, up to length bytes.
	 *
	 * @param buffer byte array to read from.
	 * @param offset location in source to start from.
	 * @param length length of input data to read.
	 * @throws Exception
	 */
	public synchronized void send(byte[] buffer, int offset, int length)
		 throws Exception {
		if (closed) {
			LOG.warn("Trying to send data on a closed producer.");
			return;
		}

		if (activeMessageSetBuffer == null) {
			if (conf.getQueueEnqueueTimeoutMs() == -1) {
				activeMessageSetBuffer = freeBuffers.take();
			} else {
				activeMessageSetBuffer = freeBuffers.poll(conf.getQueueEnqueueTimeoutMs(), TimeUnit.MILLISECONDS);
			}

			if (activeMessageSetBuffer == null) {
				mDroppedQueueFull.mark();
				mDroppedQueueFullTotal.mark();
				return;
			}
		}

		// null buffer means send what we have
		if (buffer == null) {
			if (activeMessageSetBuffer.getBatchSize() > 0) {
				buffersToSend.put(activeMessageSetBuffer);
				activeMessageSetBuffer = null;
			}
			return;
		}

		mReceived.mark();
		mReceivedTotal.mark();

		if (activeMessageSetBuffer.getBuffer().remaining() < length + keyLength + 26) {
			buffersToSend.put(activeMessageSetBuffer);
			activeMessageSetBuffer = null;

			if (conf.getQueueEnqueueTimeoutMs() == -1) {
				activeMessageSetBuffer = freeBuffers.take();
			} else {
				activeMessageSetBuffer = freeBuffers.poll(conf.getQueueEnqueueTimeoutMs(), TimeUnit.MILLISECONDS);
			}

			if (activeMessageSetBuffer == null) {
				mDroppedQueueFull.mark();
				mDroppedQueueFullTotal.mark();
				return;
			}
		}

		activeByteBuffer = activeMessageSetBuffer.getBuffer();

		// Offset
		activeByteBuffer.putLong(0L);
		// Size of uncompressed message
		activeByteBuffer.putInt(length + keyLength + 14);

		crcPos = activeByteBuffer.position();
		activeByteBuffer.position(crcPos + 4);

		// magic number
		activeByteBuffer.put(Constants.MAGIC_BYTE);

		// no compression
		activeByteBuffer.put(Constants.NO_COMPRESSION);

		activeByteBuffer.putInt(keyLength); // Key length
		activeByteBuffer.put(keyBytes); // Key
		activeByteBuffer.putInt(length); // Value length
		activeByteBuffer.put(buffer, offset, length); // Value

		crcSend.reset();
		crcSend.update(activeMessageSetBuffer.getBytes(), crcPos + 4, length + keyLength + 10);

		activeByteBuffer.putInt(crcPos, (int) crcSend.getValue());

		activeMessageSetBuffer.incrementBatchSize();
	}

	int nextLoadingBuffer;
	boolean incrementLoadingBufferResult;

	private String getErrorString(short errorCode) {
		for (KafkaError e : KafkaError.values()) {
			if (e.getCode() == errorCode) {
				return e.getMessage();
			}
		}
		return null;
	}

	public synchronized void close() {
		LOG.info("Closing producer.");
		closed = true;

		buffersToSend.add(activeMessageSetBuffer);
		activeMessageSetBuffer = null;

		try {
			for (Thread senderThread : senderThreads) {
				senderThread.join();
			}
		} catch (InterruptedException e) {
			LOG.error("Error shutting down sender and loader threads.", e);
		}

		if (conf.isUseSharedBuffers() == false) {
			MetricRegistrySingleton.getInstance().getMetricsRegistry().remove(freeBufferGaugeName);
		}
	}

	private class Sender implements Runnable {

		private MessageSetBuffer buffer;
		private int lastLatency = 0;
		private int correlationId = 0;
		private byte[] toSendBytes;
		private ByteBuffer toSendBuffer;
		private int messageSetSizePos;
		private int messageSizePos;
		private int messageCompressedSize;
		private CRC32 crcSendMessage = new CRC32();
		private Random rand = new Random();

		// How to compress!
		Compressor compressor;

		// Buffer for reading responses from the server.
		private byte[] responseBytes;
		private ByteBuffer responseBuffer;

		private int responseSize;
		private int responseCorrelationId;
		private short responseErrorCode;
		private int retry;
		private long retryBackoffMs;

		private Socket socket;
		private OutputStream out;
		private InputStream in;

		private String clientThreadIdString;
		private byte[] clientThreadIdBytes;
		private short clientThreadIdLength;

		private MetaData metadata;
		private long lastMetadataRefresh;
		private int partition;
		private int partitionPosition;
		private Broker broker;
		private String brokerAddress = null;

		public Sender() throws Exception {

			toSendBytes = new byte[sendBufferSize];
			toSendBuffer = ByteBuffer.wrap(toSendBytes);
			// We need this to be big enough to read the length of the first response, then we can expand it to the appropriate size.
			responseBytes = new byte[4];
			responseBuffer = ByteBuffer.wrap(responseBytes);

			String compressionCodec = conf.getCompressionCodec();
			compressionLevel = conf.getCompressionLevel();

			if (compressionCodec.equals("none")) {
				compressor = null;
			} else {
				if (compressionCodec.equals("snappy")) {
					compressor = new SnappyCompressor();
				} else {
					if (compressionCodec.equals("gzip")) {
						compressor = new GzipCompressor(compressionLevel);
					} else {
						throw new Exception("Unknown compression type: " + compressionCodec);
					}
				}
			}

			// Try to do this. If it fails, then we can try again when it's time to send.
			try {
				// In case this fails, we don't want the value to be null;
				lastMetadataRefresh = System.currentTimeMillis();
				updateMetaDataAndConnection();
			} catch (Throwable t) {
				LOG.warn("Initial load of metadata failed.", t);
				metadata = null;
			}
		}

		private void updateMetaDataAndConnection() throws MissingPartitionsException {
			LOG.info("Updating metadata");
			metadata = MetaData.getMetaData(conf.getAuthSocketBuilder(),
				 conf.getMetadataBrokerList(),
				 topicString,
				 clientIdString);
			LOG.debug("Metadata: {}", metadata);
			Topic topic = metadata.getTopic(topicString);

			if (topic.getNumPartitions() == 0) {
				throw new MissingPartitionsException(String.format("Topic %s has zero partitions", topicString), null);
			}

			if (conf.getPartitionsRotate() == 1) {
				//rotate sequentially
				partitionModifier = (partitionModifier + 1) % topic.getNumPartitions();
				LOG.info("Metadata and connection refresh called without force, partition modifier is now: {}", partitionModifier);
			} else {
				if (conf.getPartitionsRotate() == 2) {
					//pick a random number to increase partitions by
					partitionModifier = rand.nextInt(topic.getNumPartitions());
				}
			}
			partition = (Math.abs(keyString.hashCode()) + partitionModifier) % topic.getNumPartitions();

			LOG.info("rotated onto partition {}-{} (from {} available partitions)",
				 topic.getName(),
				 partition,
				 topic.getNumPartitions());

			broker = topic.getPartition(partition).getLeader();

			// Only reset our connection if the broker has changed, or it's forced
			String newBrokerAddress = broker.getHost() + ":" + broker.getPort();

			if (brokerAddress == null || brokerAddress.equals(newBrokerAddress) == false) {
				brokerAddress = newBrokerAddress;
				LOG.info("Changing brokers to {}", broker);

				if (socket != null) {
					try {
						socket.close();
					} catch (IOException e) {
						LOG.error("Error closing connection to broker.", e);
					}
				}

				try {
<<<<<<< HEAD
					socket = conf.getAuthSocketBuilder().build(broker.getHost(), broker.getPort());
=======
					socket = new Socket();
>>>>>>> e3d13f48
					socket.setSendBufferSize(conf.getSendBufferSize());
					socket.connect(
						 new InetSocketAddress(broker.getHost(), broker.getPort()),
						 conf.getInitialSocketConnectionTimeoutMs());
					socket.setSoTimeout(conf.getRequestTimeoutMs() + 1000);
					LOG.info("Connected to {}", socket);
					in = socket.getInputStream();
					out = socket.getOutputStream();
				} catch (AuthenticationException e) {
					LOG.error("Error connecting to broker.", e);
				} catch (UnknownHostException e) {
					LOG.error("Error connecting to broker.", e);
				} catch (IOException e) {
					LOG.error("Error connecting to broker.", e);
				}
			}

			lastMetadataRefresh = System.currentTimeMillis();
		}

		// Send accumulated messages
		protected void sendMessage(MessageSetBuffer messageSetBuffer) {
			try {
				// New message, new id
				correlationId++;

				/* headers */
				// Skip 4 bytes for the size
				toSendBuffer.position(4);
				// API key for produce
				toSendBuffer.putShort(Constants.APIKEY_PRODUCE);
				// Version
				toSendBuffer.putShort(Constants.API_VERSION);
				// Correlation Id
				toSendBuffer.putInt(correlationId);
				// Client Id
				toSendBuffer.putShort(clientIdLength);
				toSendBuffer.put(clientIdBytes);
				// Required Acks
				toSendBuffer.putShort(requiredAcks);
				// Timeout in ms
				toSendBuffer.putInt(brokerTimeout);
				// Number of topics
				toSendBuffer.putInt(1);
				// Topic name
				toSendBuffer.putShort(topicLength);
				toSendBuffer.put(topicBytes);
				// Number of partitions
				toSendBuffer.putInt(1);
				// Partition: Store the position in case we update meta data and are assigned another partition and need to update it
				partitionPosition = toSendBuffer.position();
				toSendBuffer.putInt(partition);

				if (compressor == null) {
					// If we 're not compressing, then we can just dump the rest of the
					// message here.

					// Message set size
					toSendBuffer.putInt(messageSetBuffer.getBuffer().position());

					// Message set
					toSendBuffer.put(messageSetBuffer.getBytes(), 0, messageSetBuffer.getBuffer().position());

				} else {
					// If we are compressing, then do that.

					// Message set size ? We'll have to do this later.
					messageSetSizePos = toSendBuffer.position();
					toSendBuffer.position(toSendBuffer.position() + 4);

					// offset can be anything for produce requests. We'll use 0
					toSendBuffer.putLong(0L);

					// Skip 4 bytes for size, and 4 for crc
					messageSizePos = toSendBuffer.position();
					toSendBuffer.position(toSendBuffer.position() + 8);

					toSendBuffer.put(Constants.MAGIC_BYTE); // magic number
					toSendBuffer.put(compressor.getAttribute()); // Compression goes
					// here.

					// Add the key
					toSendBuffer.putInt(keyLength);
					toSendBuffer.put(keyBytes);

					/**
					 * Compress the value here, into the toSendBuffer (4 bytes further than position) Then write the compressed size into those 4 bytes Advance position another messageCompressedSize positions
					 */
					try {
						messageCompressedSize = compressor.compress(messageSetBuffer.getBytes(), 0, messageSetBuffer.getBuffer().position(), toSendBytes, toSendBuffer.position() + 4);

						if (messageCompressedSize == -1) {
							// toSendBytes is too small to hold the compressed data
							throw new IOException("Not enough room in the send buffer for the compressed data.");
						}
					} catch (IOException e) {
						LOG.error("Exception while compressing data.  (data lost).", e);
						return;
					}

					// Write the size
					toSendBuffer.putInt(messageCompressedSize);

					// Update the send buffer position
					toSendBuffer.position(toSendBuffer.position() + messageCompressedSize);

					//  Go back and fill in the missing pieces *
					toSendBuffer.putInt(messageSetSizePos, toSendBuffer.position() - (messageSetSizePos + 4));

					// Message Size
					toSendBuffer.putInt(messageSizePos, toSendBuffer.position() - (messageSizePos + 4));

					// Message CRC
					crcSendMessage.reset();
					crcSendMessage.update(toSendBytes, messageSizePos + 8, toSendBuffer.position() - (messageSizePos + 8));
					toSendBuffer.putInt(messageSizePos + 4, (int) crcSendMessage.getValue());
				}

				// Fill in the complete message size
				toSendBuffer.putInt(0, toSendBuffer.position() - 4);

				// Send it!
				retry = 0;
				retryBackoffMs = startingRetryBackoffMs;
				while (retry <= maxRetries) {
					try {
						if (metadata == null || socket == null) {
							updateMetaDataAndConnection();
							toSendBuffer.putInt(partitionPosition, partition);
						}

						LOG.debug("[{}] Sender Thread-{} ({}) Sending Block with CorrelationId: {} ClientId: {} Socket: {}", topicString, senderThreads.indexOf(Thread.currentThread()), Thread.currentThread().getId(), correlationId, clientIdString, socket.toString());
						// Send request
						out.write(toSendBytes, 0, toSendBuffer.position());

						if (requiredAcks != 0) {
							// Check response
							responseBuffer.clear();
							in.read(responseBytes, 0, 4);
							responseSize = responseBuffer.getInt();

							if (responseBuffer.capacity() < responseSize) {
								responseBytes = new byte[responseSize];
								responseBuffer = ByteBuffer.wrap(responseBytes);
							}

							responseBuffer.clear();
							in.read(responseBytes, 0, responseSize);

							// Response bytes are
							// - 4 byte correlation id
							// - 4 bytes for number of topics. This is always 1 in this case.
							// - 2 bytes for length of topic name.
							// - topicLength bytes for topic
							// - 4 bytes for number of partitions. Always 1.
							// - 4 bytes for partition number (which we already know)
							// - 2 bytes for error code (That's interesting to us)
							// - 8 byte offset of the first message (we don't care).
							// The only things we care about here are the correlation id (must
							// match) and the error code (so we can throw an exception if it's
							// not 0)
							responseCorrelationId = responseBuffer.getInt();

							if (responseCorrelationId != correlationId) {
								throw new Exception("Correlation ID mismatch.  Expected " + correlationId + ", got " + responseCorrelationId + " ClientID: " + clientIdString + " Socket: " + socket.toString());
							}

							responseErrorCode = responseBuffer.getShort(18 + topicLength);

							if (responseErrorCode != KafkaError.NoError.getCode()) {
								throw new Exception("Got error from broker. Error Code " + responseErrorCode + " (" + getErrorString(responseErrorCode) + ")");
							}

							// Clear the responses, if there is anything else to read
							while (in.available() > 0) {
								in.read(responseBytes, 0, responseBytes.length);
							}
						}

						break;
					} catch (Throwable t) {
						metadata = null;

						//IPGBD-3859 - mbruce - Close the socket and null out the object, so that we can re-establish the socket and connection when we update the metadata
						brokerAddress = null;
						if (socket != null) {
							try {
								socket.close();
							} catch (IOException e) {
								LOG.error("Error closing connection to broker.", e);
							}
							socket = null;
						}

						retry++;

						if (retry <= maxRetries) {
							LOG.warn("Request failed. Retrying {} more times for {}.", maxRetries - retry + 1, topicString, t);
							try {
								Thread.sleep(retryBackoffMs);
								retryBackoffMs = retryBackoffMs * retryBackoffExponent;
								LOG.info("Bumping retryBackOffMs to {}", retryBackoffMs);
							} catch (InterruptedException e) {
								// Do nothing
							}
						} else {
							LOG.error("Request failed. No more retries (data lost) for {}.", topicString, t);
							mDroppedSendFail.mark(messageSetBuffer.getBatchSize());
							mDroppedSendFailTotal.mark(messageSetBuffer.getBatchSize());
						}

					}
				}

				toSendBuffer.clear();
				mSent.mark(messageSetBuffer.getBatchSize());
				mSentTotal.mark(messageSetBuffer.getBatchSize());

				// Periodic metadata refreshes.
				if ((topicMetadataRefreshIntervalMs >= 0
					 && System.currentTimeMillis() - lastMetadataRefresh >= topicMetadataRefreshIntervalMs)) {
					try {
						updateMetaDataAndConnection();
					} catch (Throwable t) {
						LOG.error("Error refreshing metadata.", t);
					}
				}
			} catch (Throwable t) {
				LOG.error("Unexpected exception: {}", t);
				mDroppedSendFail.mark(messageSetBuffer.getBatchSize());
				mDroppedSendFailTotal.mark(messageSetBuffer.getBatchSize());
			}
		}

		@Override
		public void run() {
			float sendStart = 0;

			this.clientThreadIdString = clientIdString + "-" + Thread.currentThread().getId();
			this.clientThreadIdBytes = clientThreadIdString.getBytes(UTF8);
			this.clientThreadIdLength = (short) clientThreadIdString.length();

			String metricName = "krackle:producer:topics:" + topicString + ":thread_" + Thread.currentThread().getName() + ":blockTransmitTime - ms";

			LOG.info("Trying to create a metric named: {}", metricName);

			MetricRegistrySingleton.getInstance().getMetricsRegistry().register(metricName,
				 new Gauge<Integer>() {
					 @Override
					 public Integer getValue() {
						 return lastLatency;
					 }

				 });

			while (true) {
				try {
					if (closed && buffersToSend.isEmpty()) {
						break;
					}

					try {
						buffer = buffersToSend.poll(1, TimeUnit.SECONDS);
					} catch (InterruptedException e) {
						LOG.error("Interrupted polling for a new buffer.", e);
						continue;
					}

					if (buffer == null) {
						continue;
					}

					sendStart = System.currentTimeMillis();
					sendMessage(buffer);

					buffer.clear();
					freeBuffers.add(buffer);
					lastLatency = (int) (System.currentTimeMillis() - sendStart);
				} catch (Throwable t) {
					LOG.error("Unexpected error", t);
				}
			}
		}

	}

}<|MERGE_RESOLUTION|>--- conflicted
+++ resolved
@@ -558,11 +558,7 @@
 				}
 
 				try {
-<<<<<<< HEAD
 					socket = conf.getAuthSocketBuilder().build(broker.getHost(), broker.getPort());
-=======
-					socket = new Socket();
->>>>>>> e3d13f48
 					socket.setSendBufferSize(conf.getSendBufferSize());
 					socket.connect(
 						 new InetSocketAddress(broker.getHost(), broker.getPort()),
