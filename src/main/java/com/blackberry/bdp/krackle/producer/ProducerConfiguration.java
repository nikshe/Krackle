--- conflicted
+++ resolved
@@ -761,17 +761,17 @@
 	}
 
 	/**
-<<<<<<< HEAD
 	 * @return the authSocketBuilder
 	 */
 	public AuthenticatedSocketBuilder getAuthSocketBuilder() {
 		return authSocketBuilder;
-=======
+	}
+
+	/**
 	 * @return the initialSocketConnectionTimeoutMs
 	 */
 	public int getInitialSocketConnectionTimeoutMs() {
 		return initialSocketConnectionTimeoutMs;
->>>>>>> e3d13f48
 	}
 
 }